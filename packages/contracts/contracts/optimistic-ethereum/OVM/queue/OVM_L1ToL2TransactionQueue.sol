--- conflicted
+++ resolved
@@ -17,21 +17,12 @@
  */
 contract OVM_L1ToL2TransactionQueue is iOVM_L1ToL2TransactionQueue, OVM_BaseQueue, Lib_AddressResolver {
 
-<<<<<<< HEAD
-
-    /*********************************
-     * Contract Variables: Constants *
-     ********************************/
-
-    uint constant public L2_GAS_DISCOUNT_DIVISOR = 10;
-=======
     /*************************************************
      * Contract Variables: Transaction Restrinctions *
      *************************************************/
 
     uint constant MAX_ROLLUP_TX_SIZE = 10000;
     uint constant L2_GAS_DISCOUNT_DIVISOR = 10;
->>>>>>> 333d4cfc
 
     /*******************************************
      * Contract Variables: Contract References *
@@ -74,24 +65,17 @@
         override
         public
     {
-<<<<<<< HEAD
         require(_gasLimit >= 20000, "Gas limit too low.");
-        uint gasToBurn = _gasLimit / L2_GAS_DISCOUNT_DIVISOR;
-        uint startingGas = gasleft();
-        uint i;
-        while(startingGas - gasleft() > gasToBurn) {
-            i++; // TODO: Replace this dumb work with minting gas token.
-        }
-=======
         require(
             _data.length <= MAX_ROLLUP_TX_SIZE,
             "Transaction exceeds maximum rollup data size."
         );
-
         uint gasToConsume = _gasLimit/L2_GAS_DISCOUNT_DIVISOR;
-        // The methodId for consumeAllGasProvided() is 0xfd4cbdd9.
-        address(this).call{gas: gasToConsume}(hex"fd4cbdd9");
->>>>>>> 333d4cfc
+        uint startingGas = gasleft();
+        uint i;
+        while(startingGas - gasleft() > gasToConsume) {
+            i++; // TODO: Replace this dumb work with minting gas token.
+        }
 
         Lib_OVMCodec.QueueElement memory element = Lib_OVMCodec.QueueElement({
             timestamp: block.timestamp,
